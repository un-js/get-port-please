import { Server } from "node:net";
<<<<<<< HEAD
import { networkInterfaces } from "node:os";
import { describe, test, expect, afterEach, vi } from "vitest";
=======
import { describe, test, expect, beforeEach, afterEach, vi } from "vitest";
>>>>>>> 0ce7d3a7
import { getPort, getRandomPort } from "../src";
import { _generateRange, _getLocalHosts } from "../src/_internal";
import { blockPort } from "./utils";

const isWindows = process.platform === "win32";

describe("getPort", () => {
  let portBlocker: Server;

  afterEach(() => {
    portBlocker?.close();
  });

  describe("default host", () => {
    test("default port is not in use", async () => {
      const port = await getPort();
      expect(port).toEqual(3000);
    });

    test("default port is in use", async () => {
      portBlocker = await blockPort(3000);
      const port = await getPort();
      expect(port).toEqual(3001);
    });
  });

  describe("order", () => {
    test("ports is preferred", async () => {
      const port = await getPort({ ports: [8080] });
      expect(port).toEqual(8080);
    });

    test("portRange is preferred over random", async () => {
      const port = await getPort({ random: true, portRange: [8081, 8085] });
      expect(port).toEqual(8081);
    });
  });

  describe("localhost", () => {
    test("default port is not in use", async () => {
      const port = await getPort({ host: "localhost" });
      expect(port).toEqual(3000);
    });

    test("default port is in use", async () => {
      process.env.HOST = "localhost";
      portBlocker = await blockPort(3000, "localhost");
      const port1 = await getPort({ port: 3000, portRange: [3000, 3100] });
      expect(port1).toEqual(3001);
      const port2 = await getPort();
      expect(port2).toEqual(3001);
      const port3 = await getPort(3000);
      expect(port3).not.toEqual(3001);
    });
  });

  describe("ipv6", () => {
    test("get port on ::1", async () => {
      await blockPort(3000, "::1");
      const port = await getPort({ host: "::1" });
      expect(port).not.toBe(3000);
    });
  });
});

describe("random port", () => {
  test("{ random: true }", async () => {
    const port = await getPort({ random: true });
    expect(typeof port).toBe("number");
    expect(port).not.toBe(3000);
  });

  test("getRandomPort", async () => {
    const port = await getRandomPort();
    expect(typeof port).toBe("number");
    expect(port).not.toBe(3000);
  });

  test("{ port: 0 }", async () => {
    let port = await getPort({ port: 0 });
    expect(typeof port).toBe("number");
    expect(port).not.toBe(3000);

    port = await getPort({ port: "0" as any });
    expect(typeof port).toBe("number");
    expect(port).not.toBe(3000);
  });
});

describe("errors", () => {
  beforeEach(() => {
    vi.spyOn(console, "log").mockImplementation(() => undefined);
  });

  afterEach(() => {
    vi.resetAllMocks();
  });

  test("invalid hostname", async () => {
    await getPort({ host: "http://localhost:8080", verbose: true }).catch(
      (error) => error,
    );
    expect(console.log).toHaveBeenCalledWith(
      '[get-port] Invalid hostname: "http://localhost:8080". Using "127.0.0.1" as fallback.',
    );
  });

  test("invalid hostname (public)", async () => {
    await getPort({
      host: "http://localhost:8080",
      verbose: true,
      public: true,
    }).catch((error) => error);
    expect(console.log).toHaveBeenCalledWith(
      '[get-port] Invalid hostname: "http://localhost:8080". Using "0.0.0.0" as fallback.',
    );
  });

  test.skipIf(isWindows)("unavailable port", async () => {
    const error = await getPort({
      host: "192.168.1.999",
    }).catch((error) => error);
    expect(error.toString()).toMatchInlineSnapshot(
      `"GetPortError: Unable to find a random port on host "192.168.1.999""`,
    );
  });

  test.skipIf(isWindows)("unavailable port (no random)", async () => {
    const error = await getPort({
      host: "192.168.1.999",
      random: false,
    }).catch((error) => error);
    expect(error.toString()).toMatchInlineSnapshot(
      `"GetPortError: Unable to find an available port on host "192.168.1.999" (tried 3000-3100)"`,
    );
  });
});

describe("internal tools", () => {
  describe("_generateRange", () => {
    test("returns a normal range [from, to) if from < to", () => {
      const from = 1;
      const to = 5;
      const range = _generateRange(from, to);

      expect(range).to.eql([1, 2, 3, 4, 5]);
    });

    test("returns a singleton array if from = to", () => {
      const from = 1;
      const to = 1;
      const range = _generateRange(from, to);

      expect(range).to.eql([1]);
    });

    test("returns an empty array if from > to", () => {
      const from = 5;
      const to = 1;
      const range = _generateRange(from, to);

      expect(range).to.eql([]);
    });
  });
});

vi.mock("node:os", () => {
  return {
    networkInterfaces: vi.fn(),
  };
});

describe("_getLocalHosts", () => {
  test("should return the allowed host addresses", () => {
    vi.mocked(networkInterfaces).mockImplementation(() => ({
      eth0: [
        {
          address: "192.168.1.100",
          family: "IPv4",
          internal: false,
          netmask: "0",
          mac: "0",
          cidr: "",
        },
        {
          address: "fe80::1",
          family: "IPv6",
          internal: false,
          scopeid: 1,
          netmask: "0",
          mac: "0",
          cidr: "",
        },
      ],
      lo: [
        {
          address: "127.0.0.1",
          family: "IPv4",
          internal: true,
          netmask: "0",
          mac: "0",
          cidr: "",
        },
        {
          address: "169.254.0.1",
          family: "IPv4",
          internal: false,
          netmask: "0",
          mac: "0",
          cidr: "",
        },
      ],
    }));

    // call the function with additional hosts
    const additionalHosts = ["192.168.1.200"];
    const result = _getLocalHosts(additionalHosts);

    expect(result).toEqual(["192.168.1.200", "192.168.1.100"]);

    vi.clearAllMocks();
  });
});<|MERGE_RESOLUTION|>--- conflicted
+++ resolved
@@ -1,10 +1,6 @@
 import { Server } from "node:net";
-<<<<<<< HEAD
 import { networkInterfaces } from "node:os";
-import { describe, test, expect, afterEach, vi } from "vitest";
-=======
 import { describe, test, expect, beforeEach, afterEach, vi } from "vitest";
->>>>>>> 0ce7d3a7
 import { getPort, getRandomPort } from "../src";
 import { _generateRange, _getLocalHosts } from "../src/_internal";
 import { blockPort } from "./utils";
